# Copyright 2016 Google Inc. All Rights Reserved.
#
# Licensed under the Apache License, Version 2.0 (the "License");
# you may not use this file except in compliance with the License.
# You may obtain a copy of the License at
#
#    http://www.apache.org/licenses/LICENSE-2.0
#
# Unless required by applicable law or agreed to in writing, software
# distributed under the License is distributed on an "AS IS" BASIS,
# WITHOUT WARRANTIES OR CONDITIONS OF ANY KIND, either express or implied.
# See the License for the specific language governing permissions and
# limitations under the License.
"""Create a dataset of SequenceExamples from NoteSequence protos.

This script will extract melodies from NoteSequence protos and save them to
TensorFlow's SequenceExample protos for input to the melody RNN models.
"""

<<<<<<< HEAD
=======
import os
import random

>>>>>>> c77a232b
# internal imports
import tensorflow as tf

from magenta.lib import melodies_lib
from magenta.pipelines import dag_pipeline
from magenta.pipelines import pipeline
from magenta.pipelines import pipelines_common
from magenta.protobuf import music_pb2


FLAGS = tf.app.flags.FLAGS
tf.app.flags.DEFINE_string('input', None,
                           'TFRecord to read NoteSequence protos from.')
tf.app.flags.DEFINE_string('output_dir', None,
                           'Directory to write training and eval TFRecord '
                           'files. The TFRecord files are populated with '
                           'SequenceExample protos.')
tf.app.flags.DEFINE_float('eval_ratio', 0.0,
                          'Fraction of input to set aside for eval set. '
                          'Partition is randomly selected.')


class EncoderPipeline(pipeline.Pipeline):
  """A Module that converts monophonic melodies to a model specific encoding."""

  def __init__(self, melody_encoder_decoder):
    """Constructs a EncoderPipeline.

    A melodies_lib.MelodyEncoderDecoder is needed to provide the
    `encode` function.

    Args:
      melody_encoder_decoder: A melodies_lib.MelodyEncoderDecoder object.
    """
    super(EncoderPipeline, self).__init__(
        input_type=melodies_lib.MonophonicMelody,
        output_type=tf.train.SequenceExample)
    self.melody_encoder_decoder = melody_encoder_decoder

  def transform(self, melody):
    encoded = self.melody_encoder_decoder.encode(melody)
    return [encoded]

  def get_stats(self):
    return {}


def get_pipeline(melody_encoder_decoder):
  """Returns the Pipeline instance which creates the RNN dataset.

  Args:
    melody_encoder_decoder: A melodies_lib.MelodyEncoderDecoder object.

  Returns:
    A pipeline.Pipeline instance.
  """
<<<<<<< HEAD
  quantizer = pipelines_common.Quantizer(steps_per_beat=4)
  melody_extractor = pipelines_common.MonophonicMelodyExtractor(
      min_bars=7, min_unique_pitches=5,
      gap_bars=1.0, ignore_polyphonic_notes=False)
  encoder_pipeline = EncoderPipeline(melody_encoder_decoder)
  partitioner = pipelines_common.RandomPartition(
      tf.train.SequenceExample,
      ['eval_melodies', 'training_melodies'],
      [FLAGS.eval_ratio])

  dag = {quantizer: dag_pipeline.Input(music_pb2.NoteSequence),
         melody_extractor: quantizer,
         encoder_pipeline: melody_extractor,
         partitioner: encoder_pipeline,
         dag_pipeline.Output(): partitioner}
  return dag_pipeline.DAGPipeline(dag)


def run_from_flags(pipeline_instance):
  tf.logging.set_verbosity(tf.logging.INFO)
=======

  def __init__(self, melody_encoder_decoder, eval_ratio):
    self.training_set_name = 'training_melodies'
    self.eval_set_name = 'eval_melodies'
    super(MelodyRNNPipeline, self).__init__(
        input_type=music_pb2.NoteSequence,
        output_type={self.training_set_name: tf.train.SequenceExample,
                     self.eval_set_name: tf.train.SequenceExample})
    self.eval_ratio = eval_ratio
    self.quantizer = pipelines_common.Quantizer(steps_per_beat=4)
    self.melody_extractor = pipelines_common.MonophonicMelodyExtractor(
        min_bars=7, min_unique_pitches=5,
        gap_bars=1.0, ignore_polyphonic_notes=False)
    self.encoder_unit = EncoderPipeline(melody_encoder_decoder)
    self.stats_dict = {}

  def transform(self, note_sequence):
    intermediate_objects = self.quantizer.transform(note_sequence)
    intermediate_objects = map_and_flatten(intermediate_objects,
                                           self.melody_extractor.transform)
    outputs = map_and_flatten(intermediate_objects, self.encoder_unit.transform)
    train_set, eval_set = random_partition(outputs, self.eval_ratio)

    return {self.training_set_name: train_set, self.eval_set_name: eval_set}

  def get_stats(self):
    return {}


def run_from_flags(melody_encoder_decoder):
  FLAGS.input = os.path.expanduser(FLAGS.input)
  FLAGS.output_dir = os.path.expanduser(FLAGS.output_dir)
  pipeline_instance = MelodyRNNPipeline(
      melody_encoder_decoder, FLAGS.eval_ratio)
>>>>>>> c77a232b
  pipeline.run_pipeline_serial(
      pipeline_instance,
      pipeline.tf_record_iterator(FLAGS.input, pipeline_instance.input_type),
      FLAGS.output_dir)<|MERGE_RESOLUTION|>--- conflicted
+++ resolved
@@ -17,12 +17,8 @@
 TensorFlow's SequenceExample protos for input to the melody RNN models.
 """
 
-<<<<<<< HEAD
-=======
 import os
-import random
 
->>>>>>> c77a232b
 # internal imports
 import tensorflow as tf
 
@@ -79,7 +75,6 @@
   Returns:
     A pipeline.Pipeline instance.
   """
-<<<<<<< HEAD
   quantizer = pipelines_common.Quantizer(steps_per_beat=4)
   melody_extractor = pipelines_common.MonophonicMelodyExtractor(
       min_bars=7, min_unique_pitches=5,
@@ -100,7 +95,6 @@
 
 def run_from_flags(pipeline_instance):
   tf.logging.set_verbosity(tf.logging.INFO)
-=======
 
   def __init__(self, melody_encoder_decoder, eval_ratio):
     self.training_set_name = 'training_melodies'
@@ -131,11 +125,11 @@
 
 
 def run_from_flags(melody_encoder_decoder):
+  tf.logging.set_verbosity(tf.logging.INFO)
   FLAGS.input = os.path.expanduser(FLAGS.input)
   FLAGS.output_dir = os.path.expanduser(FLAGS.output_dir)
   pipeline_instance = MelodyRNNPipeline(
       melody_encoder_decoder, FLAGS.eval_ratio)
->>>>>>> c77a232b
   pipeline.run_pipeline_serial(
       pipeline_instance,
       pipeline.tf_record_iterator(FLAGS.input, pipeline_instance.input_type),
