# Copyright 2016 Google Inc. All Rights Reserved.
#
# Licensed under the Apache License, Version 2.0 (the "License");
# you may not use this file except in compliance with the License.
# You may obtain a copy of the License at
#
#    http://www.apache.org/licenses/LICENSE-2.0
#
# Unless required by applicable law or agreed to in writing, software
# distributed under the License is distributed on an "AS IS" BASIS,
# WITHOUT WARRANTIES OR CONDITIONS OF ANY KIND, either express or implied.
# See the License for the specific language governing permissions and
# limitations under the License.
"""A MIDI interface to the sequence generators."""
import time

# internal imports
import tensorflow as tf

import magenta
from magenta.interfaces.midi import midi_hub
from magenta.interfaces.midi import midi_interaction
from magenta.models.accompaniment_rnn import accompaniment_rnn_generator
from magenta.models.melody_rnn import melody_rnn_sequence_generator

FLAGS = tf.app.flags.FLAGS

tf.app.flags.DEFINE_bool(
    'list_ports',
    False,
    'Only list available MIDI ports.')
tf.app.flags.DEFINE_string(
    'input_port',
    'magenta_in',
    'The name of the input MIDI port.')
tf.app.flags.DEFINE_string(
    'output_port',
    'magenta_out',
    'The name of the output MIDI port.')
tf.app.flags.DEFINE_string(
    'interaction_type',
    'call_and_response',
    "'call_and_response' or 'accompaniment'")
tf.app.flags.DEFINE_integer(
    'phrase_bars',
    None,
    'The number of bars of duration to use for the call and response phrases. '
    'If none, `end_call_control` must be specified.')
tf.app.flags.DEFINE_integer(
    'start_call_control',
    None,
    'The control change number to use as a signal to start the call phrase. If '
    'None, call will start immediately after response.')
tf.app.flags.DEFINE_integer(
    'end_call_control',
    None,
    'The control change number to use as a signal to end the call phrase. If '
    'None, `phrase_bars` must be specified.')
# TODO(adarob): Make the qpm adjustable by a control change signal.
tf.app.flags.DEFINE_integer(
    'qpm',
    90,
    'The quarters per minute to use for the metronome and generated sequence.')
tf.app.flags.DEFINE_string(
    'bundle_file',
    None,
    'The location of the bundle file to use.')
tf.app.flags.DEFINE_string(
    'temperature_control',
    None,
    'The location of the bundle file to use.')

# A map from a string generator name to its class.
_GENERATOR_MAP = melody_rnn_sequence_generator.get_generator_map()
_GENERATOR_MAP.update(accompaniment_rnn_generator.get_generator_map())


def main(unused_argv):
  if FLAGS.list_ports:
    print "Input ports: '%s'" % (
        "', '".join(midi_hub.get_available_input_ports()))
    print "Ouput ports: '%s'" % (
        "', '".join(midi_hub.get_available_output_ports()))
    return

  if FLAGS.bundle_file is None:
    print '--bundle_file must be specified.'
    return

<<<<<<< HEAD
=======
  if (FLAGS.end_call_control, FLAGS.phrase_bars).count(None) != 1:
    print('Exactly one of --end_call_control or --phrase_bars should be '
          'specified.')
    return

>>>>>>> 650558f7
  try:
    bundle = magenta.music.sequence_generator_bundle.read_bundle_file(
        FLAGS.bundle_file)
  except magenta.music.sequence_generator_bundle.GeneratorBundleParseException:
    print 'Failed to parse bundle file: %s' % FLAGS.bundle_file
    return

  generator_id = bundle.generator_details.id
  if generator_id not in _GENERATOR_MAP:
    print "Unrecognized SequenceGenerator ID '%s' in bundle file: %s" % (
        generator_id, FLAGS.bundle_file)
    return
  generator = _GENERATOR_MAP[generator_id](checkpoint=None, bundle=bundle)
  generator.initialize()
  print "Loaded '%s' generator bundle from file '%s'." % (
      bundle.generator_details.id, FLAGS.bundle_file)

  if FLAGS.input_port not in midi_hub.get_available_input_ports():
    print "Opening '%s' as a virtual MIDI port for input." % FLAGS.input_port
  if FLAGS.output_port not in midi_hub.get_available_output_ports():
    print "Opening '%s' as a virtual MIDI port for output." % FLAGS.output_port
  hub = midi_hub.MidiHub(FLAGS.input_port, FLAGS.output_port,
                         midi_hub.TextureType.MONOPHONIC)

<<<<<<< HEAD
  if FLAGS.interaction_type == 'call_and_response':
    if (FLAGS.end_call_control_number, FLAGS.phrase_bars).count(None) != 1:
      print('Exactly one of --end_call_control_number or --phrase_bars should '
            'be specified.')
      return

    start_call_signal = (
        None if FLAGS.start_call_control_number is None else
        midi_hub.MidiSignal(control=FLAGS.start_call_control_number, value=0))
    end_call_signal = (
        None if FLAGS.end_call_control_number is None else
        midi_hub.MidiSignal(control=FLAGS.end_call_control_number, value=0))
    interaction = midi_interaction.CallAndResponseMidiInteraction(
        hub,
        FLAGS.qpm,
        generator,
        phrase_bars=FLAGS.phrase_bars,
        start_call_signal=start_call_signal,
        end_call_signal=end_call_signal)

    print ''
    print 'Instructions:'
    if FLAGS.start_call_control_number is not None:
      print ('When you want to begin the call phrase, signal control number %d '
             'with value 0.' % FLAGS.start_call_control_number)
    print 'Play when you hear the metronome ticking.'
    if FLAGS.phrase_bars is not None:
      print ('After %d bars (4 beats), Magenta will play its response.' %
             FLAGS.phrase_bars)
    else:
      print ('When you want to end the call phrase, signal control number %d '
             'with value 0' % FLAGS.phrase_control_number)
      print ('At the end of the current bar (4 beats), Magenta will play its '
             'response.')
    if FLAGS.start_call_control_number is not None:
      print ('Once the response completes, the interface will wait for you to '
             'signal a new call phrase using control number %d.' %
             FLAGS.start_call_control_number)
    else:
      print ('Once the response completes, the metronome will tick and you can '
             'play again.')

  elif FLAGS.interaction_type == 'accompaniment':
    interaction = midi_interaction.AccompanimentMidiInteraction(
        hub,
        FLAGS.qpm,
        generator,
        predictahead_steps=generator.predictahead_steps)
  else:
    print "Unknown interaction type: '%s'" % FLAGS.interaction_type
    return
=======
  start_call_signal = (
      None if FLAGS.start_call_control is None else
      midi_hub.MidiSignal(control=FLAGS.start_call_control, value=0))
  end_call_signal = (
      None if FLAGS.end_call_control is None else
      midi_hub.MidiSignal(control=FLAGS.end_call_control, value=0))
  interaction = midi_interaction.CallAndResponseMidiInteraction(
      hub,
      FLAGS.qpm,
      generator,
      phrase_bars=FLAGS.phrase_bars,
      start_call_signal=start_call_signal,
      end_call_signal=end_call_signal)

  print ''
  print 'Instructions:'
  if FLAGS.start_call_control is not None:
    print ('When you want to begin the call phrase, signal control number %d '
           'with value 0.' % FLAGS.start_call_control)
  print 'Play when you hear the metronome ticking.'
  if FLAGS.phrase_bars is not None:
    print ('After %d bars (4 beats), Magenta will play its response.' %
           FLAGS.phrase_bars)
  else:
    print ('When you want to end the call phrase, signal control number %d '
           'with value 0' % FLAGS.end_call_control)
    print ('At the end of the current bar (4 beats), Magenta will play its '
           'response.')
  if FLAGS.start_call_control is not None:
    print ('Once the response completes, the interface will wait for you to '
           'signal a new call phrase using control number %d.' %
           FLAGS.start_call_control)
  else:
    print ('Once the response completes, the metronome will tick and you can '
           'play again.')
>>>>>>> 650558f7

  print ''
  print 'To end the interaction, press CTRL-C.'

  interaction.start()
  try:
    while True:
      time.sleep(1)
  except KeyboardInterrupt:
    interaction.stop()

  print 'Interaction stopped.'


def console_entry_point():
  tf.app.run(main)


if __name__ == '__main__':
  console_entry_point()<|MERGE_RESOLUTION|>--- conflicted
+++ resolved
@@ -87,14 +87,6 @@
     print '--bundle_file must be specified.'
     return
 
-<<<<<<< HEAD
-=======
-  if (FLAGS.end_call_control, FLAGS.phrase_bars).count(None) != 1:
-    print('Exactly one of --end_call_control or --phrase_bars should be '
-          'specified.')
-    return
-
->>>>>>> 650558f7
   try:
     bundle = magenta.music.sequence_generator_bundle.read_bundle_file(
         FLAGS.bundle_file)
@@ -119,45 +111,45 @@
   hub = midi_hub.MidiHub(FLAGS.input_port, FLAGS.output_port,
                          midi_hub.TextureType.MONOPHONIC)
 
-<<<<<<< HEAD
   if FLAGS.interaction_type == 'call_and_response':
-    if (FLAGS.end_call_control_number, FLAGS.phrase_bars).count(None) != 1:
-      print('Exactly one of --end_call_control_number or --phrase_bars should '
-            'be specified.')
+    if (FLAGS.end_call_control, FLAGS.phrase_bars).count(None) != 1:
+      print('Exactly one of --end_call_control or --phrase_bars should be '
+            'specified.')
       return
 
     start_call_signal = (
-        None if FLAGS.start_call_control_number is None else
-        midi_hub.MidiSignal(control=FLAGS.start_call_control_number, value=0))
+        None if FLAGS.start_call_control is None else
+        midi_hub.MidiSignal(control=FLAGS.start_call_control, value=0))
     end_call_signal = (
-        None if FLAGS.end_call_control_number is None else
-        midi_hub.MidiSignal(control=FLAGS.end_call_control_number, value=0))
+        None if FLAGS.end_call_control is None else
+        midi_hub.MidiSignal(control=FLAGS.end_call_control, value=0))
     interaction = midi_interaction.CallAndResponseMidiInteraction(
         hub,
         FLAGS.qpm,
         generator,
         phrase_bars=FLAGS.phrase_bars,
         start_call_signal=start_call_signal,
-        end_call_signal=end_call_signal)
+        end_call_signal=end_call_signal,
+        temperature_control=FLAGS.temperature_control)
 
     print ''
     print 'Instructions:'
-    if FLAGS.start_call_control_number is not None:
+    if FLAGS.start_call_control is not None:
       print ('When you want to begin the call phrase, signal control number %d '
-             'with value 0.' % FLAGS.start_call_control_number)
+             'with value 0.' % FLAGS.start_call_control)
     print 'Play when you hear the metronome ticking.'
     if FLAGS.phrase_bars is not None:
       print ('After %d bars (4 beats), Magenta will play its response.' %
              FLAGS.phrase_bars)
     else:
       print ('When you want to end the call phrase, signal control number %d '
-             'with value 0' % FLAGS.phrase_control_number)
+             'with value 0' % FLAGS.phrase_control)
       print ('At the end of the current bar (4 beats), Magenta will play its '
              'response.')
-    if FLAGS.start_call_control_number is not None:
+    if FLAGS.start_call_control is not None:
       print ('Once the response completes, the interface will wait for you to '
              'signal a new call phrase using control number %d.' %
-             FLAGS.start_call_control_number)
+             FLAGS.start_call_control)
     else:
       print ('Once the response completes, the metronome will tick and you can '
              'play again.')
@@ -171,43 +163,6 @@
   else:
     print "Unknown interaction type: '%s'" % FLAGS.interaction_type
     return
-=======
-  start_call_signal = (
-      None if FLAGS.start_call_control is None else
-      midi_hub.MidiSignal(control=FLAGS.start_call_control, value=0))
-  end_call_signal = (
-      None if FLAGS.end_call_control is None else
-      midi_hub.MidiSignal(control=FLAGS.end_call_control, value=0))
-  interaction = midi_interaction.CallAndResponseMidiInteraction(
-      hub,
-      FLAGS.qpm,
-      generator,
-      phrase_bars=FLAGS.phrase_bars,
-      start_call_signal=start_call_signal,
-      end_call_signal=end_call_signal)
-
-  print ''
-  print 'Instructions:'
-  if FLAGS.start_call_control is not None:
-    print ('When you want to begin the call phrase, signal control number %d '
-           'with value 0.' % FLAGS.start_call_control)
-  print 'Play when you hear the metronome ticking.'
-  if FLAGS.phrase_bars is not None:
-    print ('After %d bars (4 beats), Magenta will play its response.' %
-           FLAGS.phrase_bars)
-  else:
-    print ('When you want to end the call phrase, signal control number %d '
-           'with value 0' % FLAGS.end_call_control)
-    print ('At the end of the current bar (4 beats), Magenta will play its '
-           'response.')
-  if FLAGS.start_call_control is not None:
-    print ('Once the response completes, the interface will wait for you to '
-           'signal a new call phrase using control number %d.' %
-           FLAGS.start_call_control)
-  else:
-    print ('Once the response completes, the metronome will tick and you can '
-           'play again.')
->>>>>>> 650558f7
 
   print ''
   print 'To end the interaction, press CTRL-C.'
